--- conflicted
+++ resolved
@@ -9,14 +9,9 @@
 	],
 	"require": {
 		"php": ">=5.3.2",
-<<<<<<< HEAD
-		"wp-cli/php-cli-tools": "dev-master",
+		"wp-cli/php-cli-tools": "0.9.3",
 		"mustache/mustache": "~2.3",
 		"nb/oxymel": "0.1.0"
-=======
-		"wp-cli/php-cli-tools": "0.9.3",
-		"mustache/mustache": "~2.3"
->>>>>>> e97184ef
 	},
 	"suggest": {
 		"d11wtq/boris": "Enhanced `wp shell` functionality"
