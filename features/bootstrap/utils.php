--- conflicted
+++ resolved
@@ -1417,8 +1417,6 @@
 }
 
 /**
-<<<<<<< HEAD
-=======
  * Escapes (backticks) MySQL identifiers (aka schema object names) - i.e. column names, table names, and database/index/alias/view etc names.
  * See https://dev.mysql.com/doc/refman/5.5/en/identifiers.html
  *
@@ -1437,7 +1435,6 @@
 }
 
 /**
->>>>>>> df9b9251
  * Check whether a given string is a valid JSON representation.
  *
  * @param string $argument       String to evaluate.
@@ -1447,11 +1444,7 @@
  * @return bool Whether the provided string is a valid JSON representation.
  */
 function is_json( $argument, $ignore_scalars = true ) {
-<<<<<<< HEAD
-	if ( empty( $argument ) || ! is_string( $argument ) ) {
-=======
 	if ( ! is_string( $argument ) || '' === $argument ) {
->>>>>>> df9b9251
 		return false;
 	}
 
