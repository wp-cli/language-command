--- conflicted
+++ resolved
@@ -473,7 +473,6 @@
 			define( 'WP_LOAD_IMPORTERS', true );
 			define( 'WP_IMPORTING', true );
 		}
-<<<<<<< HEAD
 	}
 
 	private static function parse_url( $url ) {
@@ -514,8 +513,6 @@
 			'deleted' => '0',
 			'lang_id' => '0',
 		);
-=======
->>>>>>> 9319ec2a
 	}
 
 	public function after_wp_load() {
