<?php

namespace WP_CLI;

use WP_CLI;
use WP_CLI_Command;

/**
 * Base class for WP-CLI commands that deal with translations
 *
 * @package wp-cli
 */
abstract class CommandWithTranslation extends WP_CLI_Command {
	protected $obj_type;

	protected $obj_fields;

	/**
	 * Callback to sort array by a 'language' key.
	 */
	protected function sort_translations_callback( $a, $b ) {
		return strnatcasecmp( $a['language'], $b['language'] );
	}

	/**
	 * Updates installed languages for the current object type.
	 */
	public function update( $args, $assoc_args ) {
		$updates = $this->get_translation_updates();

		if ( empty( $updates ) ) {
			WP_CLI::success( 'Translations are up to date.' );

			return;
		}

		// Gets a list of all languages.
		$all_languages = $this->get_all_languages();

		$updates_per_type = array();

		// Formats the updates list.
		foreach ( $updates as $update ) {
			if ( 'plugin' === $update->type ) {
				$plugins	 = get_plugins( '/' . $update->slug );
				$plugin_data = array_shift( $plugins );
				$name		 = $plugin_data['Name'];
			} elseif ( 'theme' === $update->type ) {
				$theme_data	 = wp_get_theme( $update->slug );
				$name		 = $theme_data['Name'];
			} else { // Core
				$name = 'WordPress';
			}

			// Gets the translation data.
			$translation = wp_list_filter( $all_languages, array(
				'language' => $update->language
			) );
			$translation = (object) reset( $translation );

			$update->Type		 = ucfirst( $update->type );
			$update->Name		 = $name;
			$update->Version	 = $update->version;
			$update->Language	 = $translation->english_name;

			if ( ! isset( $updates_per_type[ $update->type ] ) ) {
				$updates_per_type[ $update->type ] = array();
			}
			$updates_per_type[ $update->type ][] = $update;
		}

		$obj_type = rtrim( $this->obj_type, 's' );
		$available_updates = $updates_per_type[ $obj_type ];

		$num_to_update	 = count( $available_updates );

		// Only preview which translations would be updated.
<<<<<<< HEAD
		if ( Utils\get_flag_value( $assoc_args, 'dry-run' ) ) {
			WP_CLI::line( sprintf( 'Available %d translations updates:', $num_to_update ) );
			Utils\format_items( 'table', $available_updates, array( 'Type', 'Name', 'Version', 'Language' ) );
=======
		if ( \WP_CLI\Utils\get_flag_value( $assoc_args, 'dry-run' ) ) {
			\WP_CLI::line( sprintf( 'Found %d translation updates that would be processed:', count( $updates ) ) );
			\WP_CLI\Utils\format_items( 'table', $updates, array( 'Type', 'Name', 'Version', 'Language' ) );
>>>>>>> df9b9251

			return;
		}

		$upgrader = 'WP_CLI\\LanguagePackUpgrader';
		$results = array();

		// Update translations.
		foreach ( $available_updates as $update ) {
			WP_CLI::line( "Updating '{$update->Language}' translation for {$update->Name} {$update->Version}..." );

			$result = Utils\get_upgrader( $upgrader )->upgrade( $update );

			$results[] = $result;
		}

		$num_updated = count( array_filter( $results ) );

		$line = "Updated $num_updated/$num_to_update translations.";

		if ( $num_to_update === $num_updated ) {
			WP_CLI::success( $line );
		} else if ( $num_updated > 0 ) {
			WP_CLI::warning( $line );
		} else {
			WP_CLI::error( $line );
		}

	}

	/**
	 * Get all updates available for all translations.
	 *
	 * @see wp_get_translation_updates()
	 *
	 * @return array
	 */
	protected function get_translation_updates() {
		$available = $this->get_installed_languages();

		$func = function() use ( $available ) {
			return $available;
		};

		switch( $this->obj_type ) {
			case 'plugins':
				add_filter( 'plugins_update_check_locales', $func );

				wp_clean_plugins_cache();
				// Check for Plugin translation updates.
				wp_update_plugins();

				remove_filter( 'plugins_update_check_locales', $func );

				$transient = 'update_plugins';
				break;
			case 'themes':
				add_filter( 'themes_update_check_locales', $func );

				wp_clean_themes_cache();
				// Check for Theme translation updates.
				wp_update_themes();

				remove_filter( 'themes_update_check_locales', $func );

				$transient = 'update_themes';
				break;
			default:
				delete_site_transient( 'update_core' );

				// Check for Core translation updates.
				wp_version_check();

				$transient = 'update_core';
				break;
		}

		$updates   = array();
		$transient = get_site_transient( $transient );

		if ( empty( $transient->translations ) ) {
			return $updates;
		}

		foreach ( $transient->translations as $translation ) {
			$updates[] = (object) $translation;
		}

		return $updates;
	}

	/**
	 * Download a language pack.
	 *
	 * @see wp_download_language_pack()
	 *
	 * @param string $download Language code to download.
	 * @param string $slug Plugin or theme slug. Not used for core.
	 * @return string|\WP_Error Returns the language code if successfully downloaded, or a WP_Error object on failure.
	 */
	protected function download_language_pack( $download, $slug = null ) {

		$translations = $this->get_all_languages( $slug );

		foreach ( $translations as $translation ) {
			if ( $translation['language'] === $download ) {
				$translation_to_load = true;
				break;
			}
		}

		if ( empty( $translation_to_load ) ) {
			return new \WP_Error( 'not_found', "Language '{$download}' not found." );
		}
		$translation = (object) $translation;

		$translation->type = rtrim( $this->obj_type, 's' );

		// Make sure caching in LanguagePackUpgrader works.
		if ( ! isset( $translation->slug ) ) {
			$translation->slug = $slug;
		}

		$upgrader = 'WP_CLI\\LanguagePackUpgrader';
		$result = Utils\get_upgrader( $upgrader )->upgrade( $translation, array( 'clear_update_cache' => false ) );

		if ( is_wp_error( $result ) ) {
			return $result;
		}

		if ( ! $result ) {
			return new \WP_Error( 'not_installed', "Could not install language '{$download}'." );
		}

		return $translation->language;
	}

	/**
	 * Return a list of installed languages.
	 *
	 * @param string $slug Optional. Plugin or theme slug. Defaults to 'default' for core.
	 *
	 * @return array
	 */
	protected function get_installed_languages( $slug = 'default' ) {
		$available = wp_get_installed_translations( $this->obj_type );
		$available = ! empty( $available[ $slug ] ) ? array_keys( $available[ $slug ] ) : array();
		$available[] = 'en_US';

		return $available;
	}

	/**
	 * Return a list of all languages
	 *
	 * @param string $slug Optional. Plugin or theme slug. Not used fore core.
	 *
	 * @return array
	 */
	protected function get_all_languages( $slug = null ) {
		require_once ABSPATH . '/wp-admin/includes/translation-install.php';
		require ABSPATH . WPINC . '/version.php';

		$response = translations_api( $this->obj_type, array(
			'version' => $wp_version,
			'slug'    => $slug
		) );
		if ( is_wp_error( $response ) ) {
			WP_CLI::error( $response );
		}
		$translations = ! empty( $response['translations'] ) ? $response['translations'] : array();

		$en_us = array(
			'language' => 'en_US',
			'english_name' => 'English (United States)',
			'native_name' => 'English (United States)',
			'updated' => '',
		);

		$translations[] = $en_us;

		uasort( $translations, array( $this, 'sort_translations_callback' ) );

		return $translations;
	}

	/**
	 * Get Formatter object based on supplied parameters.
	 *
	 * @param array $assoc_args Parameters passed to command. Determines formatting.
	 * @return Formatter
	 */
	protected function get_formatter( &$assoc_args ) {
		return new Formatter( $assoc_args, $this->obj_fields, $this->obj_type );
	}
}<|MERGE_RESOLUTION|>--- conflicted
+++ resolved
@@ -75,15 +75,9 @@
 		$num_to_update	 = count( $available_updates );
 
 		// Only preview which translations would be updated.
-<<<<<<< HEAD
-		if ( Utils\get_flag_value( $assoc_args, 'dry-run' ) ) {
-			WP_CLI::line( sprintf( 'Available %d translations updates:', $num_to_update ) );
-			Utils\format_items( 'table', $available_updates, array( 'Type', 'Name', 'Version', 'Language' ) );
-=======
 		if ( \WP_CLI\Utils\get_flag_value( $assoc_args, 'dry-run' ) ) {
 			\WP_CLI::line( sprintf( 'Found %d translation updates that would be processed:', count( $updates ) ) );
 			\WP_CLI\Utils\format_items( 'table', $updates, array( 'Type', 'Name', 'Version', 'Language' ) );
->>>>>>> df9b9251
 
 			return;
 		}
